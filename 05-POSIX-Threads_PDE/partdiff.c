--- conflicted
+++ resolved
@@ -27,10 +27,7 @@
 #include <malloc.h>
 #include <sys/time.h>
 #include <pthread.h>
-<<<<<<< HEAD
-=======
-
->>>>>>> 1c89ec30
+
 #include "partdiff.h"
 
 struct calculation_arguments
@@ -193,7 +190,6 @@
 	double star;        /* four times center value minus 4 neigh.b values */
 	double residuum;    /* residuum of current iteration */
 	double maxResiduum; /* maximum residuum value of a slave in iteration */
-	#define NUM_THREADS 5
 
 	int const N = arguments->N;
 	double const h = arguments->h;
@@ -221,8 +217,6 @@
 		fpisin = 0.25 * TWO_PI_SQUARE * h * h;
 	}
 
-
-	pthread_t threads[NUM_THREADS];
 	while (term_iteration > 0)
 	{
 		double** Matrix_Out = arguments->Matrix[m1];
@@ -282,8 +276,6 @@
 			term_iteration--;
 		}
 	}
-
-	pthread_exit(NULL);
 
 	results->m = m2;
 }
@@ -431,61 +423,11 @@
         d->shared->maxResiduum = 0.0; // Make sure to setup maxResiduum to not get weird values
     }
 
-<<<<<<< HEAD
-
-
-/* ************************************************************************ */
-/* calculate: solves the equation in sequence                               */
-/* ************************************************************************ */
-static
-void
-calculate_seq (struct calculation_arguments const* arguments, struct calculation_results* results, struct options const* options)
-{
-	int i, j;           /* local variables for loops */
-	int m1, m2;         /* used as indices for old and new matrices */
-	double star;        /* four times center value minus 4 neigh.b values */
-	double residuum;    /* residuum of current iteration */
-	double maxResiduum; /* maximum residuum value of a slave in iteration */
-
-	int const N = arguments->N;
-	double const h = arguments->h;
-
-	double pih = 0.0;
-	double fpisin = 0.0;
-
-	int term_iteration = options->term_iteration;
-
-	/* initialize m1 and m2 depending on algorithm */
-	if (options->method == METH_JACOBI)
-	{
-		m1 = 0;
-		m2 = 1;
-	}
-	else
-	{
-		m1 = 0;
-		m2 = 0;
-	}
-
-=======
->>>>>>> 1c89ec30
 	if (options->inf_func == FUNC_FPISIN)
 	{
 		pih = PI * h;
 		fpisin = 0.25 * TWO_PI_SQUARE * h * h;
 	}
-<<<<<<< HEAD
-
-	while (term_iteration > 0)
-	{
-		double** Matrix_Out = arguments->Matrix[m1];
-		double** Matrix_In  = arguments->Matrix[m2];
-
-		maxResiduum = 0;
-
-		/* over all rows */
-		for (i = 1; i < N; i++)
-=======
 	pthread_barrier_wait(&d->shared->barrier); // Make everyone wait so that the main thread had time to setup everything correctly
     term_iteration = d->shared->term_iteration;
 	while (d->shared->term_iteration > 0)
@@ -497,7 +439,6 @@
 
 		/* over all rows */
 		for (i = i_start; i < i_end; i++)
->>>>>>> 1c89ec30
 		{
 			double fpisin_i = 0.0;
 
@@ -520,45 +461,12 @@
 				{
 					residuum = Matrix_In[i][j] - star;
 					residuum = (residuum < 0) ? -residuum : residuum;
-<<<<<<< HEAD
-					maxResiduum = (residuum < maxResiduum) ? maxResiduum : residuum;
-=======
 					maxLocalResiduum = (residuum < maxLocalResiduum) ? maxLocalResiduum : residuum;
->>>>>>> 1c89ec30
 				}
 
 				Matrix_Out[i][j] = star;
 			}
 		}
-<<<<<<< HEAD
-
-		results->stat_iteration++;
-		results->stat_precision = maxResiduum;
-
-		/* exchange m1 and m2 */
-		i = m1;
-		m1 = m2;
-		m2 = i;
-
-		/* check for stopping calculation depending on termination method */
-		if (options->termination == TERM_PREC)
-		{
-			if (maxResiduum < options->term_precision)
-			{
-				term_iteration = 0;
-			}
-		}
-		else if (options->termination == TERM_ITER)
-		{
-			term_iteration--;
-		}
-	}
-
-	results->m = m2;
-}
-
-
-=======
 		if (options->termination == TERM_PREC || term_iteration == 1) // maxResiduum only needs to be synced if we are going to actually use it
 		{
 			pthread_mutex_lock(&d->shared->maxResiduumMutex);
@@ -595,7 +503,6 @@
 }
 #define calculate calculate_pthread
 #endif
->>>>>>> 1c89ec30
 /* ************************************************************************ */
 /*  displayStatistics: displays some statistics about the calculation       */
 /* ************************************************************************ */
@@ -703,11 +610,7 @@
 	initMatrices(&arguments, &options);
 
 	gettimeofday(&start_time, NULL);
-        #ifdef
-	calculate_seq(&arguments, &results, &options);
-        #else
 	calculate(&arguments, &results, &options);
-
 	gettimeofday(&comp_time, NULL);
 
 	displayStatistics(&arguments, &results, &options);
