--- conflicted
+++ resolved
@@ -293,357 +293,6 @@
 
 	results->m = m2;
 }
-static
-void
-calculate_row (struct calculation_arguments const* arguments, struct calculation_results* results, struct options const* options)
-{
-	int i, j;           /* local variables for loops */
-	int m1, m2;         /* used as indices for old and new matrices */
-	double star;        /* four times center value minus 4 neigh.b values */
-	double residuum;    /* residuum of current iteration */
-	double maxResiduum; /* maximum residuum value of a slave in iteration */
-	double maxLocalResiduum; /* maximum residuum value of a slave in iteration in a thread */
-
-	int const N = arguments->N;
-	double const h = arguments->h;
-
-	double pih = 0.0;
-	double fpisin = 0.0;
-
-	double** Matrix_Out;
-	double** Matrix_In;
-
-	int term_iteration = options->term_iteration;
-
-	/* initialize m1 and m2 depending on algorithm */
-	if (options->method == METH_JACOBI)
-	{
-		m1 = 0;
-		m2 = 1;
-	}
-	else
-	{
-		m1 = 0;
-		m2 = 0;
-	}
-
-	if (options->inf_func == FUNC_FPISIN)
-	{
-		pih = PI * h;
-		fpisin = 0.25 * TWO_PI_SQUARE * h * h;
-	}
-#pragma omp parallel if(options->method == METH_JACOBI) default(none) num_threads(options->number) \
-    private(i, j, star, residuum, maxLocalResiduum) \
-    shared(arguments, m1, m2, N, options, pih, fpisin, term_iteration, results, Matrix_Out, Matrix_In, maxResiduum)
-{
-	while (term_iteration > 0)
-	{
-        #pragma omp master
-        {
-		 	Matrix_Out  = arguments->Matrix[m1];
-			Matrix_In   = arguments->Matrix[m2];
-		    maxResiduum = 0;
-		}
-		maxLocalResiduum = 0;
-        #pragma omp barrier
-
-		/* over all rows */
-        #pragma omp for
-		for (i = 1; i < N; i++)
-		{
-			double fpisin_i = 0.0;
-
-			if (options->inf_func == FUNC_FPISIN)
-			{
-				fpisin_i = fpisin * sin(pih * (double)i);
-			}
-
-			/* over all columns */
-			for (j = 1; j < N; j++)
-			{
-				star = 0.25 * (Matrix_In[i-1][j] + Matrix_In[i][j-1] + Matrix_In[i][j+1] + Matrix_In[i+1][j]);
-
-				if (options->inf_func == FUNC_FPISIN)
-				{
-					star += fpisin_i * sin(pih * (double)j);
-				}
-
-				if (options->termination == TERM_PREC || term_iteration == 1)
-				{
-					residuum = Matrix_In[i][j] - star;
-					residuum = (residuum < 0) ? -residuum : residuum;
-                    if (residuum > maxLocalResiduum) {maxLocalResiduum = residuum;}
-				}
-
-				Matrix_Out[i][j] = star;
-			}
-		}
-		#pragma omp atomic compare
-		if (maxLocalResiduum > maxResiduum) {maxResiduum = maxLocalResiduum;}
-        #pragma omp barrier
-		#pragma omp master
-		{
-
-			results->stat_iteration++;
-			results->stat_precision = maxResiduum;
-
-			/* exchange m1 and m2 */
-			i = m1;
-			m1 = m2;
-			m2 = i;
-
-			/* check for stopping calculation depending on termination method */
-			if (options->termination == TERM_PREC)
-			{
-				if (maxResiduum < options->term_precision)
-				{
-					term_iteration = 0;
-				}
-			}
-			else if (options->termination == TERM_ITER)
-			{
-				term_iteration--;
-			}
-        }
-        #pragma omp barrier
-	}
-} /* End #pragma parallel */
-
-	results->m = m2;
-}
-static
-void
-calculate_column (struct calculation_arguments const* arguments, struct calculation_results* results, struct options const* options)
-{
-	int i, j;           /* local variables for loops */
-	int m1, m2;         /* used as indices for old and new matrices */
-	double star;        /* four times center value minus 4 neigh.b values */
-	double residuum;    /* residuum of current iteration */
-	double maxResiduum; /* maximum residuum value of a slave in iteration */
-	double maxLocalResiduum; /* maximum residuum value of a slave in iteration in a thread */
-
-	int const N = arguments->N;
-	double const h = arguments->h;
-
-	double pih = 0.0;
-	double fpisin = 0.0;
-	double fpisin_i = 0.0;
-
-	double** Matrix_Out;
-	double** Matrix_In;
-
-	int term_iteration = options->term_iteration;
-
-	/* initialize m1 and m2 depending on algorithm */
-	if (options->method == METH_JACOBI)
-	{
-		m1 = 0;
-		m2 = 1;
-	}
-	else
-	{
-		m1 = 0;
-		m2 = 0;
-	}
-
-	if (options->inf_func == FUNC_FPISIN)
-	{
-		pih = PI * h;
-		fpisin = 0.25 * TWO_PI_SQUARE * h * h;
-	}
-#pragma omp parallel if(options->method == METH_JACOBI) default(none) num_threads(options->number) \
-    private(i, j, star, residuum, maxLocalResiduum) \
-    shared(arguments, m1, m2, N, options, pih, fpisin, term_iteration, results, Matrix_Out, Matrix_In, maxResiduum, fpisin_i)
-{
-	while (term_iteration > 0)
-	{
-        #pragma omp master
-        {
-		 	Matrix_Out  = arguments->Matrix[m1];
-			Matrix_In   = arguments->Matrix[m2];
-		    maxResiduum = 0;
-		}
-		maxLocalResiduum = 0;
-        #pragma omp barrier
-
-		/* over all rows */
-		for (i = 1; i < N; i++)
-		{
-            #pragma omp single
-            {
-				fpisin_i = 0.0;
-
-				if (options->inf_func == FUNC_FPISIN)
-				{
-					fpisin_i = fpisin * sin(pih * (double)i);
-				}
-            }
-
-			/* over all columns */
-            #pragma omp for
-			for (j = 1; j < N; j++)
-			{
-				star = 0.25 * (Matrix_In[i-1][j] + Matrix_In[i][j-1] + Matrix_In[i][j+1] + Matrix_In[i+1][j]);
-
-				if (options->inf_func == FUNC_FPISIN)
-				{
-					star += fpisin_i * sin(pih * (double)j);
-				}
-
-				if (options->termination == TERM_PREC || term_iteration == 1)
-				{
-					residuum = Matrix_In[i][j] - star;
-					residuum = (residuum < 0) ? -residuum : residuum;
-                    if (residuum > maxLocalResiduum) {maxLocalResiduum = residuum;}
-				}
-
-				Matrix_Out[i][j] = star;
-			}
-		}
-		#pragma omp atomic compare
-		if (maxLocalResiduum > maxResiduum) {maxResiduum = maxLocalResiduum;}
-        #pragma omp barrier
-		#pragma omp master
-		{
-
-			results->stat_iteration++;
-			results->stat_precision = maxResiduum;
-
-			/* exchange m1 and m2 */
-			i = m1;
-			m1 = m2;
-			m2 = i;
-
-			/* check for stopping calculation depending on termination method */
-			if (options->termination == TERM_PREC)
-			{
-				if (maxResiduum < options->term_precision)
-				{
-					term_iteration = 0;
-				}
-			}
-			else if (options->termination == TERM_ITER)
-			{
-				term_iteration--;
-			}
-        }
-        #pragma omp barrier
-	}
-} /* End #pragma parallel */
-
-	results->m = m2;
-}
-static
-void
-calculate_element (struct calculation_arguments const* arguments, struct calculation_results* results, struct options const* options)
-{
-	int i, j;           /* local variables for loops */
-	int m1, m2;         /* used as indices for old and new matrices */
-	double star;        /* four times center value minus 4 neigh.b values */
-	double residuum;    /* residuum of current iteration */
-	double maxResiduum; /* maximum residuum value of a slave in iteration */
-	double maxLocalResiduum; /* maximum residuum value of a slave in iteration in a thread */
-
-	int const N = arguments->N;
-	double const h = arguments->h;
-
-	double pih = 0.0;
-	double fpisin = 0.0;
-
-	double** Matrix_Out;
-	double** Matrix_In;
-
-	int term_iteration = options->term_iteration;
-
-	/* initialize m1 and m2 depending on algorithm */
-	if (options->method == METH_JACOBI)
-	{
-		m1 = 0;
-		m2 = 1;
-	}
-	else
-	{
-		m1 = 0;
-		m2 = 0;
-	}
-
-	if (options->inf_func == FUNC_FPISIN)
-	{
-		pih = PI * h;
-		fpisin = 0.25 * TWO_PI_SQUARE * h * h;
-	}
-#pragma omp parallel if(options->method == METH_JACOBI) default(none) num_threads(options->number) \
-    private(i, j, star, residuum, maxLocalResiduum) \
-    shared(arguments, m1, m2, N, options, pih, fpisin, term_iteration, results, Matrix_Out, Matrix_In, maxResiduum)
-{
-	while (term_iteration > 0)
-	{
-        #pragma omp master
-        {
-		 	Matrix_Out  = arguments->Matrix[m1];
-			Matrix_In   = arguments->Matrix[m2];
-		    maxResiduum = 0;
-		}
-		maxLocalResiduum = 0;
-        #pragma omp barrier
-
-		/* over all rows */
-        #pragma omp for collapse(2)
-		for (i = 1; i < N; i++)
-		{
-			/* over all columns */
-			for (j = 1; j < N; j++)
-			{
-				star = 0.25 * (Matrix_In[i-1][j] + Matrix_In[i][j-1] + Matrix_In[i][j+1] + Matrix_In[i+1][j]);
-
-				if (options->inf_func == FUNC_FPISIN)
-				{
-					star += fpisin * sin(pih * (double)i) * sin(pih * (double)j);
-				}
-
-				if (options->termination == TERM_PREC || term_iteration == 1)
-				{
-					residuum = Matrix_In[i][j] - star;
-					residuum = (residuum < 0) ? -residuum : residuum;
-                    if (residuum > maxLocalResiduum) {maxLocalResiduum = residuum;}
-				}
-
-				Matrix_Out[i][j] = star;
-			}
-		}
-		#pragma omp atomic compare
-		if (maxLocalResiduum > maxResiduum) {maxResiduum = maxLocalResiduum;}
-        #pragma omp barrier
-		#pragma omp master
-		{
-
-			results->stat_iteration++;
-			results->stat_precision = maxResiduum;
-
-			/* exchange m1 and m2 */
-			i = m1;
-			m1 = m2;
-			m2 = i;
-
-			/* check for stopping calculation depending on termination method */
-			if (options->termination == TERM_PREC)
-			{
-				if (maxResiduum < options->term_precision)
-				{
-					term_iteration = 0;
-				}
-			}
-			else if (options->termination == TERM_ITER)
-			{
-				term_iteration--;
-			}
-        }
-        #pragma omp barrier
-	}
-} /* End #pragma parallel */
-
-	results->m = m2;
-}
 
 /* ************************************************************************ */
 /* @brief solves the pde for the complete matrix useing openmp in a row vise*/
@@ -1229,15 +878,12 @@
 	initMatrices(&arguments, &options);
 
 	gettimeofday(&start_time, NULL);
-<<<<<<< HEAD
-=======
     /* Perform the calculation based on the defined method:
     * - SPALTE: Calculate by column
     * - ZEILE: Calculate by row
     * - ELEMENT: Calculate by element
     * - Default: Sequential calculation
     */
->>>>>>> 0bec9344
 #ifdef SPALTE
 	calculate_column(&arguments, &results, &options);
 #elif defined(ZEILE)
